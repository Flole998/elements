###############################################################################
#  Copyright (c) 2016-2023 Joel de Guzman
#  Copyright (c) 2020 Michał Urbański
#
#  Distributed under the MIT License (https://opensource.org/licenses/MIT)
###############################################################################
cmake_minimum_required(VERSION 3.7.2...3.15.0)

###############################################################################
# Sources (and Resources)

set(ELEMENTS_SOURCES
   src/element/button.cpp
   src/element/child_window.cpp
   src/element/composite.cpp
   src/element/dial.cpp
   src/element/drag_and_drop.cpp
   src/element/element.cpp
   src/element/floating.cpp
   src/element/flow.cpp
   src/element/gallery/button.cpp
   src/element/gallery/check_box.cpp
   src/element/gallery/icon_button.cpp
   src/element/gallery/menu.cpp
   src/element/gallery/radio_button.cpp
   src/element/gallery/slide_switch.cpp
   src/element/gallery/tab.cpp
   src/element/gallery/thumbwheel.cpp
   src/element/grid.cpp
   src/element/image.cpp
   src/element/label.cpp
   src/element/layer.cpp
   src/element/list.cpp
   src/element/menu.cpp
   src/element/misc.cpp
   src/element/popup.cpp
   src/element/port.cpp
   src/element/progress_bar.cpp
   src/element/proxy.cpp
   src/element/range_slider.cpp
   src/element/selection.cpp
   src/element/slider.cpp
   src/element/text.cpp
   src/element/thumbwheel.cpp
   src/element/tile.cpp
   src/element/tooltip.cpp
   src/support/canvas.cpp
   src/support/draw_utils.cpp
   src/support/font.cpp
   src/support/glyphs.cpp
   src/support/pixmap.cpp
   src/support/receiver.cpp
   src/support/rect.cpp
   src/support/text_utils.cpp
   src/support/resource_paths.cpp
   src/support/text_utils.cpp
   src/support/theme.cpp
   src/support/payload.cpp
   src/view.cpp
)

set(ELEMENTS_HEADERS
   include/elements.hpp
   include/elements/app.hpp
   include/elements/base_view.hpp
   include/elements/element.hpp
   include/elements/element/align.hpp
   include/elements/element/button.hpp
   include/elements/element/composite.hpp
   include/elements/element/dial.hpp
   include/elements/element/drag_and_drop.hpp
   include/elements/element/element.hpp
   include/elements/element/floating.hpp
   include/elements/element/flow.hpp
   include/elements/element/gallery.hpp
   include/elements/element/gallery/button.hpp
   include/elements/element/gallery/caption.hpp
   include/elements/element/gallery/check_box.hpp
   include/elements/element/gallery/thumbwheel.hpp
   include/elements/element/gallery/dialog.hpp
   include/elements/element/gallery/group.hpp
   include/elements/element/gallery/icon_button.hpp
   include/elements/element/gallery/menu.hpp
   include/elements/element/gallery/message_box.hpp
   include/elements/element/gallery/notebook.hpp
   include/elements/element/gallery/pane.hpp
   include/elements/element/gallery/radio_button.hpp
   include/elements/element/gallery/tab.hpp
   include/elements/element/gallery/text_entry.hpp
   include/elements/element/grid.hpp
   include/elements/element/image.hpp
   include/elements/element/indirect.hpp
   include/elements/element/label.hpp
   include/elements/element/layer.hpp
   include/elements/element/list.hpp
   include/elements/element/margin.hpp
   include/elements/element/menu.hpp
   include/elements/element/misc.hpp
   include/elements/element/popup.hpp
   include/elements/element/port.hpp
   include/elements/element/progress_bar.hpp
   include/elements/element/proxy.hpp
   include/elements/element/range_slider.hpp
   include/elements/element/selection.hpp
   include/elements/element/size.hpp
   include/elements/element/slider.hpp
   include/elements/element/text.hpp
   include/elements/element/thumbwheel.hpp
   include/elements/element/tile.hpp
   include/elements/element/tracker.hpp
   include/elements/support.hpp
   include/elements/support/canvas.hpp
   include/elements/support/circle.hpp
   include/elements/support/color.hpp
   include/elements/support/context.hpp
   include/elements/support/detail/canvas_impl.hpp
   include/elements/support/detail/scratch_context.hpp
   include/elements/support/detail/stb_image.h
   include/elements/support/draw_utils.hpp
   include/elements/support/font.hpp
   include/elements/support/glyphs.hpp
   include/elements/support/icon_ids.hpp
   include/elements/support/pixmap.hpp
   include/elements/support/point.hpp
   include/elements/support/receiver.hpp
   include/elements/support/rect.hpp
   include/elements/support/resource_paths.hpp
   include/elements/support/text_utils.hpp
   include/elements/support/theme.hpp
   include/elements/view.hpp
   include/elements/window.hpp
)

if (APPLE)
   set(ELEMENTS_HOST
      host/macos/app.mm
      host/macos/base_view.mm
      host/macos/key.mm
      host/macos/window.mm
   )
elseif (ELEMENTS_HOST_UI_LIBRARY STREQUAL "gtk")
   set(ELEMENTS_HOST
      host/gtk3/app.cpp
      host/gtk3/base_view.cpp
      host/gtk3/key.cpp
      host/gtk3/window.cpp
   )
elseif (WIN32)
   set(ELEMENTS_HOST
      host/windows/utils.hpp
      host/windows/app.cpp
      host/windows/base_view.cpp
      host/windows/key.cpp
      host/windows/window.cpp
      host/windows/drag_and_drop.cpp
   )
endif()

source_group("Source Files\\elements"
   FILES
   ${ELEMENTS_SOURCES}
)

source_group("Source Files\\elements_host"
   FILES
   ${ELEMENTS_HOST}
)

source_group("Header Files\\elements"
   FILES
   ${ELEMENTS_HEADERS}
)

add_subdirectory(infra)
add_library(elements STATIC)

target_sources(elements
   PRIVATE ${ELEMENTS_SOURCES} ${ELEMENTS_HOST}
   PUBLIC ${ELEMENTS_HEADERS}
)

target_include_directories(elements PUBLIC include)
target_link_libraries(elements PUBLIC cycfi::infra)
if(CMAKE_CXX_STANDARD EQUAL 20)
   target_compile_features(elements PUBLIC cxx_std_20)
else()
   target_compile_features(elements PUBLIC cxx_std_17)
endif()

if(ELEMENTS_ENABLE_LTO)
   set_target_properties(elements PROPERTIES INTERPROCEDURAL_OPTIMIZATION TRUE)
endif()

if (NOT MSVC)
   find_package(PkgConfig REQUIRED)
endif()

###############################################################################
# Get rid of certain warnings, and make msvc support utf-8 without adding bom

target_compile_options(elements PRIVATE
   $<$<CXX_COMPILER_ID:GNU>:-Wall -Wextra -Wpedantic -ftemplate-backtrace-limit=0>
   $<$<CXX_COMPILER_ID:Clang>:-Wall -Wpedantic -ftemplate-backtrace-limit=0>
   $<$<CXX_COMPILER_ID:AppleClang>:-Wall -Wpedantic -ftemplate-backtrace-limit=0>
   $<$<CXX_COMPILER_ID:MSVC>:/W4 /wd4244 /wd4305 /wd4996 /wd4267 /wd4018 /wd4456 /utf-8>
)

if (MSVC)
   # Kinda silly to have to do this: https://bit.ly/2ZXjzzn
   STRING(REGEX REPLACE "/W3" "/W4" CMAKE_CXX_FLAGS ${CMAKE_CXX_FLAGS})
endif()

if (APPLE)
   # Not sure why APPLE is not picking the target_compile_options above
   set(CMAKE_CXX_FLAGS "${CMAKE_CXX_FLAGS} -Wall -Wextra -Wpedantic -ftemplate-backtrace-limit=0")
endif()

###############################################################################
# Cairo

if (MSVC)
   target_include_directories(elements PUBLIC ${CMAKE_CURRENT_SOURCE_DIR}/external/cairo/include)

   if(CMAKE_SIZEOF_VOID_P EQUAL 8)
      target_link_libraries(elements PUBLIC ${CMAKE_CURRENT_SOURCE_DIR}/external/cairo/lib/x64/cairo.lib)
   else()
	  target_link_libraries(elements PUBLIC ${CMAKE_CURRENT_SOURCE_DIR}/external/cairo/lib/x86/cairo.lib)
   endif()
else()
	# TODO: add a min version specifiction
	pkg_check_modules(cairo REQUIRED IMPORTED_TARGET cairo)
	target_link_libraries(elements PUBLIC PkgConfig::cairo)
endif()

###############################################################################
# Fontconfig

if (MSVC)
   target_include_directories(elements PUBLIC ${CMAKE_CURRENT_SOURCE_DIR}/external/fontconfig/include)

   if(CMAKE_SIZEOF_VOID_P EQUAL 8)
	  target_link_libraries(elements PUBLIC ${CMAKE_CURRENT_SOURCE_DIR}/external/fontconfig/x64/fontconfig.lib)
   else()
	  target_link_libraries(elements PUBLIC ${CMAKE_CURRENT_SOURCE_DIR}/external/fontconfig/x86/fontconfig.lib)
   endif()
else()
   pkg_check_modules(fontconfig REQUIRED IMPORTED_TARGET fontconfig)
   target_link_libraries(elements PUBLIC PkgConfig::fontconfig)
endif()

###############################################################################
# Freetype

if (MSVC)
   target_include_directories(elements PUBLIC ${CMAKE_CURRENT_SOURCE_DIR}/external/freetype/include)

   if(CMAKE_SIZEOF_VOID_P EQUAL 8)
	  target_link_libraries(elements PUBLIC ${CMAKE_CURRENT_SOURCE_DIR}/external/freetype/win64/freetype.lib)
   else()
	  target_link_libraries(elements PUBLIC ${CMAKE_CURRENT_SOURCE_DIR}/external/freetype/win32/freetype.lib)
   endif()
else()
   pkg_check_modules(freetype2 REQUIRED IMPORTED_TARGET freetype2)
   target_link_libraries(elements PUBLIC PkgConfig::freetype2)
endif()

###############################################################################
# Webp

if (MSVC)
   add_subdirectory(${CMAKE_CURRENT_SOURCE_DIR}/external/libwebp)
   target_link_libraries(elements PUBLIC webp)
else()
   pkg_check_modules(libwebp REQUIRED IMPORTED_TARGET libwebp)
   target_link_libraries(elements PUBLIC PkgConfig::libwebp)
endif()

###############################################################################
# GTK3

if (ELEMENTS_HOST_UI_LIBRARY STREQUAL "gtk")
   pkg_check_modules(GTK3 REQUIRED IMPORTED_TARGET gtk+-3.0)
   target_link_libraries(elements PRIVATE PkgConfig::GTK3)
endif()

###############################################################################
# Asio headers
target_include_directories(elements PUBLIC ${CMAKE_CURRENT_SOURCE_DIR}/external/asio/asio/include)

###############################################################################
# Global options

if (APPLE)
   target_compile_definitions(elements PRIVATE
      ELEMENTS_CLASS_PREFIX=${ELEMENTS_CLASS_PREFIX}
   )
   target_compile_options(elements PUBLIC "-fobjc-arc")
elseif (WIN32)
   target_compile_definitions(elements PUBLIC
      WIN32_LEAN_AND_MEAN
      NOMINMAX
      _UNICODE
      BOOST_DATE_TIME_NO_LIB
      BOOST_REGEX_NO_LIB
   )
<<<<<<< HEAD
=======

   if (CMAKE_BUILD_TYPE STREQUAL "Debug" OR CMAKE_C_COMPILER_ID STREQUAL "Clang")
      set_property(TARGET elements PROPERTY
         MSVC_RUNTIME_LIBRARY "MultiThreadedDebug"
      )
   else()
      set_property(TARGET elements PROPERTY
         MSVC_RUNTIME_LIBRARY "MultiThreaded"
      )
   endif()

>>>>>>> 39408825
endif()

if(ELEMENTS_HOST_UI_LIBRARY STREQUAL "gtk")
    target_compile_definitions(elements PUBLIC ELEMENTS_HOST_UI_LIBRARY_GTK)
elseif(ELEMENTS_HOST_UI_LIBRARY STREQUAL "cocoa")
    if(NOT APPLE)
        message(FATAL_ERROR "Only macOS supports ELEMENTS_HOST_UI_LIBRARY=cocoa")
    endif()
    target_compile_definitions(elements PUBLIC ELEMENTS_HOST_UI_LIBRARY_COCOA)
elseif(ELEMENTS_HOST_UI_LIBRARY STREQUAL "win32")
    if(NOT WIN32)
        message(FATAL_ERROR "Only Windows supports ELEMENTS_HOST_UI_LIBRARY=win32")
    endif()
    target_compile_definitions(elements PUBLIC ELEMENTS_HOST_UI_LIBRARY_WIN32)
    if(ELEMENTS_HOST_ONLY_WIN7)
        target_compile_definitions(elements PRIVATE ELEMENTS_HOST_ONLY_WIN7)
        message(STATUS "Windows 7 compatibility enabled")
    elseif(MINGW)
        # Required by MinGW to enable SetProcessDpiAwareness (Windows 8.1+)
        # and GetDpiForWindow (Windows 10+) API
        target_compile_definitions(elements PRIVATE _WIN32_WINNT=0x0A00)
    endif()
else()
    message(FATAL_ERROR "Invalid ELEMENTS_HOST_UI_LIBRARY=${ELEMENTS_HOST_UI_LIBRARY}. Set gtk, cocoa or win32.")
endif()

###############################################################################
# Libraries and linking

if (UNIX OR (WIN32 AND NOT MSVC))
   find_package(Threads)
   target_link_libraries(elements PUBLIC Threads::Threads)
endif()

# ASIO requires this
if (WIN32 AND NOT MSVC)
   target_link_libraries(elements PUBLIC ws2_32)
endif()

# Replace missing Shcore library removed by WIN32_LEAN_AND_MEAN
if (WIN32)
   target_link_libraries(elements PUBLIC Shcore)
endif()

add_library(cycfi::elements ALIAS elements)<|MERGE_RESOLUTION|>--- conflicted
+++ resolved
@@ -303,8 +303,6 @@
       BOOST_DATE_TIME_NO_LIB
       BOOST_REGEX_NO_LIB
    )
-<<<<<<< HEAD
-=======
 
    if (CMAKE_BUILD_TYPE STREQUAL "Debug" OR CMAKE_C_COMPILER_ID STREQUAL "Clang")
       set_property(TARGET elements PROPERTY
@@ -316,7 +314,6 @@
       )
    endif()
 
->>>>>>> 39408825
 endif()
 
 if(ELEMENTS_HOST_UI_LIBRARY STREQUAL "gtk")
